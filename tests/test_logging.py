--- conflicted
+++ resolved
@@ -7,15 +7,9 @@
 
 class TestLoggerSimple:
 
-<<<<<<< HEAD
-    def test_baselogger_can_write_file(self, tmpdir, simple_chromosomes, simple_evaluation_function):
-        log_file = tmpdir.join('log.txt')
-        logger = BaseLogger(file=log_file, stdout=False)
-=======
     def test_baselogger_can_write_file_without_stdout(self, tmpdir, capsys, simple_chromosomes, simple_evaluation_function):
         log_file = tmpdir.join('log.txt')
         logger = BaseLogger(target=log_file, stdout=False)
->>>>>>> d2d6accb
         pop = Population(chromosomes=simple_chromosomes, eval_function=simple_evaluation_function, logger=logger)
         # we should see that a file was created with an appropriate number of rows
         pop.log()
@@ -25,27 +19,13 @@
         pop.log()
         with open(log_file, "r") as f:
             assert len(f.readlines()) == (2*len(simple_chromosomes))
-<<<<<<< HEAD
-
-    def test_baselogger_can_accept_kwargs(self, tmpdir, simple_chromosomes, simple_evaluation_function):
-        log_file = tmpdir.join('log.txt')
-        logger = BaseLogger(file=log_file, stdout=False)
-        pop = Population(chromosomes=simple_chromosomes, eval_function=simple_evaluation_function, logger=logger)
-        for i in range(10):
-            pop = (pop
-                   .survive(fraction=0.5)
-                   .breed(parent_picker=pick_random,
-                          combiner=lambda mom, dad: (mom + dad)/2 + (random.random() - 0.5),
-                          n_parents=2)
-                   .log(foo='bar', baz=i))
-=======
         read_stdout = [line for line in capsys.readouterr().out.split('\n') if line != '']
         # there should be nothing printed
         assert len(read_stdout) == 0
 
     def test_baselogger_can_write_to_stdout(self, capsys, simple_chromosomes, simple_evaluation_function):
-        pop = Population(chromosomes=range(10),
-                         eval_function=lambda x:x,
+        pop = Population(chromosomes=simple_chromosomes,
+                         eval_function=lambda x: x,
                          logger=BaseLogger(target=None, stdout=True))
         pop.log()
         read_stdout = [line for line in capsys.readouterr().out.split('\n') if line != '']
@@ -78,23 +58,12 @@
                .log(foo='bar'))
         _ = pop.evolve(evolution=evo, n=2)
         # check characteristics of the file
->>>>>>> d2d6accb
         with open(log_file, "r") as f:
             read_file = [item.replace("\n", "") for item in f.readlines()]
             # size of the log should be appropriate
             assert len(read_file) == 2*len(pop)
             # bar needs to be in every single line
             assert all(['bar' in row for row in read_file])
-<<<<<<< HEAD
-            # last item in first row must be zero for i starts at zero
-            assert read_file[0][-1] == '0'
-            # last item in first row must be nine for i ends at nine
-            assert read_file[-1][-1] == '9'
-
-    def test_baselogger_works_via_evolution(self, tmpdir, simple_chromosomes, simple_evaluation_function):
-        log_file = tmpdir.join('log.txt')
-        logger = BaseLogger(file=log_file, stdout=False)
-=======
         # check characteristics of stoud
         read_stdout = [line for line in capsys.readouterr().out.split('\n') if line != '']
         assert len(read_stdout) == 2 * len(pop)
@@ -128,7 +97,6 @@
     def test_summarylogger_can_accept_kwargs(self, tmpdir, simple_chromosomes, simple_evaluation_function):
         log_file = tmpdir.join('log.txt')
         logger = SummaryLogger(target=log_file, stdout=False)
->>>>>>> d2d6accb
         pop = Population(chromosomes=simple_chromosomes, eval_function=simple_evaluation_function, logger=logger)
         # lets make a first simple log
         pop.log(foo="bar", buzz="meh")
@@ -160,38 +128,14 @@
                       combiner=lambda mom, dad: (mom + dad)/2 + (random.random() - 0.5),
                       n_parents=2)
                .log(foo='bar'))
-<<<<<<< HEAD
-        _ = pop.evolve(evolution=evo, n=10)
-=======
         _ = pop.evolve(evolution=evo, n=5)
         # check characteristics of the file
->>>>>>> d2d6accb
         with open(log_file, "r") as f:
             read_file = [item.replace("\n", "") for item in f.readlines()]
             # size of the log should be appropriate
             assert len(read_file) == 5
             # bar needs to be in every single line
             assert all(['bar' in row for row in read_file])
-<<<<<<< HEAD
-
-    def test_summary_logger_can_write_file(self, capsys, tmpdir):
-        log_file = tmpdir.join('log.txt')
-        pop = Population(chromosomes=range(10), eval_function=lambda x: x,
-                         logger=SummaryLogger(file=log_file, stdout=True))
-        for i in range(10):
-            pop.mutate(lambda x: x + random.random()).log(value1='lamarl', value2='kumar')
-        with open(log_file, "r") as f:
-            read_file = [item.replace("\n", "") for item in f.readlines()]
-        read_stdout = [line for line in capsys.readouterr().out.split('\n') if line != '']
-        for log in (read_stdout, read_file):
-            # size of the log should be appropriate
-            assert len(log) == 10
-            # kwargs needs to be in every single line
-            assert all(['lamarl' in row for row in log])
-            assert all(['kumar' in row for row in log])
-            # there need to be 5 entries per row
-            assert all([len(row.split(",")) for row in log])
-=======
         # check characteristics of stoud
         read_stdout = [line for line in capsys.readouterr().out.split('\n') if line != '']
         assert len(read_stdout) == 5
@@ -239,5 +183,4 @@
             assert len(read_file) == 50
         # check characteristics of stoud
         read_stdout = [line for line in capsys.readouterr().out.split('\n') if line != '']
-        assert len(read_stdout) == 50
->>>>>>> d2d6accb
+        assert len(read_stdout) == 50