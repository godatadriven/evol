--- conflicted
+++ resolved
@@ -15,12 +15,9 @@
 from multiprocess.pool import Pool
 
 from evol import Individual
-<<<<<<< HEAD
-from evol.helpers.groups import group_random
-=======
 from evol.conditions import Condition
 from evol.exceptions import StopEvolution
->>>>>>> cb4671c0
+from evol.helpers.groups import group_random
 from evol.utils import offspring_generator, select_arguments
 from evol.logger import BaseLogger
 from evol.serialization import SimpleSerializer
@@ -585,11 +582,8 @@
         result.pool = self.pool
         result.concurrent_workers = self.concurrent_workers
         result.documented_best = None
-<<<<<<< HEAD
         result.reset_fitness()
         result.id = self.id
-=======
->>>>>>> cb4671c0
         return result
 
     def evaluate(self,
